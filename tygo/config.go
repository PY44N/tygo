--- conflicted
+++ resolved
@@ -51,16 +51,14 @@
 	// If "none" is supplied, no comments are preserved.
 	PreserveComments string `yaml:"preserve_comments"`
 
-<<<<<<< HEAD
 	// Default interface for Typescript-generated interfaces to extend.
 	Extends string `yaml:"extends"`
-=======
+
 	// Set the optional type (null or undefined).
 	// Supported values: "default", "undefined" (same as "default"), "" (same as "default"), "null".
 	// Default is "undefined".
 	// Useful for usage with JSON marshalers that output null for optional fields (e.g. gofiber JSON).
 	OptionalType string `yaml:"optional_type"`
->>>>>>> 5d9a9b42
 }
 
 type Config struct {
